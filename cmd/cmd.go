--- conflicted
+++ resolved
@@ -6,16 +6,16 @@
 import (
 	"encoding/json"
 	"fmt"
-	"github.com/pegnet/pegnet/api"
 	"os"
 	"sort"
 	"strings"
 	"time"
 
-	"github.com/pegnet/pegnet/opr"
+	"github.com/pegnet/pegnet/api"
 
 	"github.com/FactomProject/factom"
 	"github.com/pegnet/pegnet/common"
+	"github.com/pegnet/pegnet/opr"
 	"github.com/spf13/cobra"
 )
 
@@ -191,7 +191,6 @@
 	},
 }
 
-<<<<<<< HEAD
 // TODO: Flesh this out, just using it for testing the miner
 var grader = &cobra.Command{
 	Use: "grader ",
@@ -218,7 +217,9 @@
 				fmt.Println(a)
 			}
 		}
-=======
+	},
+}
+
 // -------------------------------------------------------------
 // RPC Wrapper Commands
 
@@ -255,6 +256,5 @@
 			},
 		}
 		sendRequestAndPrintResults(&req)
->>>>>>> 6ff7174b
 	},
 }