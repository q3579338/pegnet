// Copyright (c) of parts are held by the various contributors (see the CLA)
// Licensed under the MIT License. See LICENSE file in the project root for full license information.
package opr

import (
	"encoding/hex"
	"encoding/json"
	"github.com/pegnet/pegnet/common"
	"sync"

	"github.com/FactomProject/factom"
<<<<<<< HEAD
	"github.com/pegnet/pegnet/common"
=======
>>>>>>> 1776cfaf
	"github.com/zpatrick/go-config"
)

// Compute the average answer for the price of each token reported
func Avg(list []*OraclePriceRecord) (avg [20]float64) {
	// Sum up all the prices
	for _, opr := range list {
		tokens := opr.GetTokens()
		for i, price := range tokens {
			avg[i] += price.value
		}
	}
	// Then divide the prices by the number of OraclePriceRecord records.  Two steps is actually faster
	// than doing everything in one loop (one divide for every asset rather than one divide
	// for every asset * number of OraclePriceRecords)
	numList := float64(len(list))
	for i := range avg {
		avg[i] = avg[i] / numList / 100000000
	}
	return
}

// Given the average answers across a set of tokens, grade the opr
func CalculateGrade(avg [20]float64, opr *OraclePriceRecord) float64 {
	tokens := opr.GetTokens()
	for i, v := range tokens {
		d := v.value - avg[i]           // compute the difference from the average
		opr.Grade = opr.Grade + d*d*d*d // the grade is the sum of the squares of the differences
	}
	return opr.Grade
}

// Given a list of OraclePriceRecord, figure out which 10 should be paid, and in what order
func GradeBlock(list []*OraclePriceRecord) (tobepaid []*OraclePriceRecord, sortedlist []*OraclePriceRecord) {

	if len(list) < 10 {
		return nil, nil
	}

	// Filter duplicate Miner Identities.  If we find any duplicates, we just use
	// the version with the highest difficulty.  There is no advantage to use some other
	// miner's identity, because if you do, you have to beat that miner to get any reward.
	// If you don't use some other miner's identity, you only have to place in the top 10
	// to be rewarded.
	IDs := make(map[string]*OraclePriceRecord)
	var nlist []*OraclePriceRecord
	for _, v := range list {
		id := factom.ChainIDFromStrings(v.FactomDigitalID)
		last := IDs[id]
		if last != nil {
			if v.Difficulty < last.Difficulty {
				continue
			}
		}
		IDs[id] = v
		nlist = append(nlist, v)
	}
	list = nlist

	last := len(list)
	// Throw away all the entries but the top 50 in difficulty
	// bubble sort because I am lazy.  Could be replaced with about anything
	for j := 0; j < len(list)-1; j++ {
		for k := 0; k < len(list)-j-1; k++ {
			d1 := list[k].Difficulty
			d2 := list[k+1].Difficulty
			if d1 == 0 || d2 == 0 {
				//panic("Should not be here")
			}
			if d1 < d2 { // sort the smallest difficulty to the end of the list
				list[k], list[k+1] = list[k+1], list[k]
			}
		}
	}
	if len(list) > 50 {
		last = 50
	}
	// Go through and throw away entries that are outside the average or on a tie, have the worst difficulty
	// until we are only left with 10 entries to reward
	for i := last; i >= 10; i-- {
		avg := Avg(list[:i])
		for j := 0; j < i; j++ {
			CalculateGrade(avg, list[j])
		}
		// bubble sort the worst grade to the end of the list. Note that this is nearly sorted data, so
		// a bubble sort with a short circuit is pretty darn good sort.
		for j := 0; j < i-1; j++ {
			cont := false                // If we can get through a pass with no swaps, we are done.
			for k := 0; k < i-j-1; k++ { // yes, yes I know we can get 2 or 3 x better speed playing with indexes
				if list[k].Grade > list[k+1].Grade { // bit it is tricky.  This is good enough.
					list[k], list[k+1] = list[k+1], list[k] // sort first by the grade.
					cont = true                             // any swap means we continue to loop
				} else if list[k].Grade == list[k+1].Grade { // break ties with PoW.  Where data is being shared
					if list[k].Difficulty < list[k+1].Difficulty { // we will have ties.
						//list[k], list[k+1] = list[k+1], list[k]
						cont = true // any swap means we continue to loop
					}
				}
			}
			if !cont { // If we made a pass without any swaps, we are done.
				break
			}
		}
	}
	tobepaid = append(tobepaid, list[:10]...)
	return tobepaid, list
}

type OPRBlock struct {
	OPRs []*OraclePriceRecord
	Dbht int64
}

var OPRBlocks []*OPRBlock
var EBMutex sync.Mutex

// Get the OPR Records at a given dbht
func GetEntryBlocks(config *config.Config) {
	EBMutex.Lock()
	defer EBMutex.Unlock()

	p, err := config.String("Miner.Protocol")
	check(err)
	n, err := config.String("Miner.Network")
	check(err)
	opr := [][]byte{[]byte(p), []byte(n), []byte("Oracle Price Records")}
	heb, _, err := factom.GetChainHead(hex.EncodeToString(common.ComputeChainIDFromFields(opr)))
	check(err)
	eb, err := factom.GetEBlock(heb)
	check(err)

	// A temp list of candidate oprblocks to evaluate to see if they fit nicely together
	// Because we go from the head of the chain backwards to collect them, they have to be
	// collected before I can then validate them forward from the highest valid OPR block
	// I have found.
	var oprblocks []*OPRBlock
	// For each entryblock in the Oracle Price Records chain
	// Get all the valid OPRs and put them in  a new OPRBlock structure
	for eb != nil && (len(OPRBlocks) == 0 ||
		eb.Header.DBHeight > OPRBlocks[len(OPRBlocks)-1].Dbht) {

		// Go through the Entry Block and collect all the valid OPR records
		if len(eb.EntryList) > 10 {
			oprblk := new(OPRBlock)
			oprblk.Dbht = eb.Header.DBHeight
			for _, ebentry := range eb.EntryList {
				entry, err := factom.GetEntry(ebentry.EntryHash)
				check(err)

				// Do some quick collecting of data and checks of the entry.
				// Can only have one ExtID which must be the nonce for the entry
				if len(entry.ExtIDs) != 1 {
					continue // keep looking if the entry has more than one extid
				}

				// Okay, it looks sort of okay.  Lets unmarshal the JSON
				opr := new(OraclePriceRecord)
				if err := json.Unmarshal(entry.Content, opr); err != nil {
					continue // Doesn't unmarshal, then it isn't valid for sure.  Continue on.
				}

				// Run some basic checks on the values.  If they don't check out, then ignore the entry
				if !opr.Validate(config) {
					continue
				}
				// Keep this entry
				opr.Entry = entry

				// Looking good.  Go ahead and compute the OPRHash
				opr.OPRHash = LX.Hash(entry.Content) // Save the OPRHash

				// Okay, mostly good.  Add to our candidate list
				oprblk.OPRs = append(oprblk.OPRs, opr)

			}
			// If we have 10 canidates, then lets add them up.
			if len(oprblk.OPRs) >= 10 {
				oprblocks = append(oprblocks, oprblk)
			}
		}
		// At this point, the oprblk has all the valid OPRs. Make sure we have enough.
		// sorted list of winners.

		neb, err := factom.GetEBlock(eb.Header.PrevKeyMR)
		if err != nil {
			break
		}
		eb = neb
	}

	// Take the reverse ordered opr blocks, from last to first.  Validate all the winners are
	// the right winners.  Replace the generally correct OPR list in the opr block with the
	// list of winners.  These should be the winners of the next block, which lucky enough is
	// the next block we are going to process.
	// Ignore opr blocks that don't get 10 winners.
	for i := len(oprblocks) - 1; i >= 0; i-- { // Okay, go through these backwards
		prevOPRBlock := GetPreviousOPRs(int32(oprblocks[i].Dbht)) // Get the previous OPRBlock
		var validOPRs []*OraclePriceRecord                        // Collect the valid OPRPriceRecords here
		for _, opr := range oprblocks[i].OPRs {                   // Go through this block
			for j, eh := range opr.WinPreviousOPR { // Make sure the winning records are valid
				if (prevOPRBlock == nil && eh != "") ||
					(prevOPRBlock != nil && eh != prevOPRBlock[0].WinPreviousOPR[j]) {
					continue
				}
				opr.Difficulty = opr.ComputeDifficulty(opr.Entry.ExtIDs[0])
			}
			validOPRs = append(validOPRs, opr) // Add to my valid list if all the winners are right
		}
		if len(validOPRs) < 10 { // Make sure we have at least 10 valid OPRs,
			continue // and leave if we don't.
		}
		winners, _ := GradeBlock(validOPRs)
		oprblocks[i].OPRs = winners
		OPRBlocks = append(OPRBlocks, oprblocks[i])

		// Update the balances for each winner
		for i, win := range winners {
			switch i {
			// The Big Winner
			case 0:
				err := AddToBalance(win.CoinbasePNTAddress, 800)
				if err != nil {
					panic(err)
				}
			// Second Place
			case 1:
				err := AddToBalance(win.CoinbasePNTAddress, 600)
				if err != nil {
					panic(err)
				}
			default:
				err := AddToBalance(win.CoinbasePNTAddress, 450)
				if err != nil {
					panic(err)
				}
			}
		}
	}

	return
}

// GetPreviousOPRs()
// So what they are asking for here is the previous winning blocks. In our list, we have graded and ordered
// the OPRs, so just go through the list and return the highest dbht less than the one asked for.
// Returns nil if the dbht is the first dbht in the chain.
func GetPreviousOPRs(dbht int32) []*OraclePriceRecord {
	for i := len(OPRBlocks) - 1; i >= 0; i-- {
		if OPRBlocks[i].Dbht < int64(dbht) {
			return OPRBlocks[i].OPRs
		}
	}
	return nil
}<|MERGE_RESOLUTION|>--- conflicted
+++ resolved
@@ -5,14 +5,10 @@
 import (
 	"encoding/hex"
 	"encoding/json"
+	"sync"
+
+	"github.com/FactomProject/factom"
 	"github.com/pegnet/pegnet/common"
-	"sync"
-
-	"github.com/FactomProject/factom"
-<<<<<<< HEAD
-	"github.com/pegnet/pegnet/common"
-=======
->>>>>>> 1776cfaf
 	"github.com/zpatrick/go-config"
 )
 
