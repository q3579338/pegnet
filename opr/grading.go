// Copyright (c) of parts are held by the various contributors (see the CLA)
// Licensed under the MIT License. See LICENSE file in the project root for full license information.
package opr

import (
	"encoding/hex"
	"encoding/json"
	"fmt"
<<<<<<< HEAD
	"github.com/dustin/go-humanize"
	"sort"
=======
	"sort"
	"strings"
>>>>>>> 4ff797ac
	"sync"

	"github.com/dustin/go-humanize"

	"github.com/FactomProject/factom"
	"github.com/pegnet/pegnet/common"
	"github.com/zpatrick/go-config"
)

// Compute the average answer for the price of each token reported
func Avg(list []*OraclePriceRecord) (avg [20]float64) {

	// Sum up all the prices
	for _, opr := range list {
		tokens := opr.GetTokens()
		for i, token := range tokens {
			avg[i] += token.value
		}
	}
	// Then divide the prices by the number of OraclePriceRecord records.  Two steps is actually faster
	// than doing everything in one loop (one divide for every asset rather than one divide
	// for every asset * number of OraclePriceRecords)  There is also a little bit of a precision advantage
	// with the two loops (fewer divisions usually does help with precision) but that isn't likely to be
	// interesting here.
	numList := float64(len(list))
	for i := range avg {
		avg[i] = avg[i] / numList
	}
	return
}

// Given the average answers across a set of tokens, grade the opr
func CalculateGrade(avg [20]float64, opr *OraclePriceRecord) float64 {
	tokens := opr.GetTokens()
	opr.Grade = 0
	for i, v := range tokens {
		d := v.value - avg[i]           // compute the difference from the average
		opr.Grade = opr.Grade + d*d*d*d // the grade is the sum of the squares of the differences
	}
	return opr.Grade
}

// Given a list of OraclePriceRecord, figure out which 10 should be paid, and in what order
func GradeBlock(list []*OraclePriceRecord) (tobepaid []*OraclePriceRecord, sortedlist []*OraclePriceRecord) {

	list = RemoveDuplicateMiningIDs(list)

	if len(list) < 10 {
		return nil, nil
	}

	// Make sure we have the difficulty calculated for all items in the list.
	for _, v := range list {
		v.Difficulty = v.ComputeDifficulty(v.Entry.ExtIDs[0])
	}

	// Throw away all the entries but the top 50 on pure difficulty alone.
	// Note that we are sorting in descending order.
	sort.Slice(list, func(i, j int) bool { return list[i].Difficulty > list[j].Difficulty })

	if len(list) > 50 {
		list = list[:50]
	}
	for i := len(list); i >= 10; i-- {
		avg := Avg(list[:i])
		for j := 0; j < i; j++ {
			CalculateGrade(avg, list[j])
		}
		// Because this process can scramble the sorted fields, we have to resort with each pass.
		sort.SliceStable(list[:i], func(i, j int) bool { return list[i].Difficulty > list[j].Difficulty })
		sort.SliceStable(list[:i], func(i, j int) bool { return list[i].Grade < list[j].Grade })
	}
	tobepaid = append(tobepaid, list[:10]...)

	return tobepaid, list
}

<<<<<<< HEAD
func RemoveDuplicateMiningIDs(list []*OraclePriceRecord) (rlist []*OraclePriceRecord) {
	// Filter duplicate Miner Identities.  If we find any duplicates, we just use
	// the version with the highest difficulty.  There is no advantage to use some other
	// miner's identity, because if you do, you have to beat that miner to get any reward.
	// If you don't use some other miner's identity, you only have to place in the top 10
	// to be rewarded.
	IDs := make(map[string]*OraclePriceRecord)
	for _, v := range list {
		id := factom.ChainIDFromStrings(v.FactomDigitalID)
		last := IDs[id]
		if last != nil {
			if v.Difficulty < last.Difficulty {
				continue
=======
// RemoveDuplicateMiningIDs runs a two-pass filter on the list to remove any duplicate entries.
// The entry with higher difficulty is kept.
// Two passes are used to avoid slice deletion logic
func RemoveDuplicateMiningIDs(list []*OraclePriceRecord) []*OraclePriceRecord {
	// miner id => slice index of highest difficulty entry
	highest := make(map[string]int)

	for i, v := range list {
		id := fmt.Sprintf("%d+%s", len(v.FactomDigitalID), strings.Join(v.FactomDigitalID, "-"))

		if dupe, ok := highest[id]; ok {
			if v.Difficulty > list[dupe].Difficulty { // equal difficulties = first come first serve
				highest[id] = i
>>>>>>> 4ff797ac
			}
		} else {
			highest[id] = i
		}
	}

	nlist := make([]*OraclePriceRecord, 0)
	for i, v := range list {
		id := fmt.Sprintf("%d+%s", len(v.FactomDigitalID), strings.Join(v.FactomDigitalID, "-"))
		if valid, ok := highest[id]; ok && i == valid {
			nlist = append(nlist, v)
		}
<<<<<<< HEAD
		IDs[id] = v
=======
>>>>>>> 4ff797ac
	}
	for _, v := range IDs {
		rlist = append(rlist, v)
	}
	return rlist
}

type OPRBlock struct {
	OPRs []*OraclePriceRecord
	Dbht int64
}

var OPRBlocks []*OPRBlock
var EBMutex sync.Mutex

// Get the OPR Records at a given dbht
func GetEntryBlocks(config *config.Config) {
	EBMutex.Lock()
	defer EBMutex.Unlock()

	p, err := config.String("Miner.Protocol")
	check(err)
	n, err := config.String("Miner.Network")
	check(err)
	opr := [][]byte{[]byte(p), []byte(n), []byte("Oracle Price Records")}
	heb, _, err := factom.GetChainHead(hex.EncodeToString(common.ComputeChainIDFromFields(opr)))
	check(err)
	eb, err := factom.GetEBlock(heb)
	check(err)

	// A temp list of candidate oprblocks to evaluate to see if they fit nicely together
	// Because we go from the head of the chain backwards to collect them, they have to be
	// collected before I can then validate them forward from the highest valid OPR block
	// I have found.
	var oprblocks []*OPRBlock
	// For each entryblock in the Oracle Price Records chain
	// Get all the valid OPRs and put them in  a new OPRBlock structure
	for eb != nil && (len(OPRBlocks) == 0 ||
		eb.Header.DBHeight > OPRBlocks[len(OPRBlocks)-1].Dbht) {

		// Go through the Entry Block and collect all the valid OPR records
		if len(eb.EntryList) > 10 {
			oprblk := new(OPRBlock)
			oprblk.Dbht = eb.Header.DBHeight
			for _, ebentry := range eb.EntryList {
				entry, err := factom.GetEntry(ebentry.EntryHash)
				check(err)

				// Do some quick collecting of data and checks of the entry.
				// Can only have one ExtID which must be the nonce for the entry
				if len(entry.ExtIDs) != 1 {
					continue // keep looking if the entry has more than one extid
				}

				// Okay, it looks sort of okay.  Lets unmarshal the JSON
				opr := new(OraclePriceRecord)
				if err := json.Unmarshal(entry.Content, opr); err != nil {
					continue // Doesn't unmarshal, then it isn't valid for sure.  Continue on.
				}

				// Run some basic checks on the values.  If they don't check out, then ignore the entry
				if !opr.Validate(config) {
					continue
				}
				// Keep this entry
				opr.Entry = entry

				// Looking good.  Go ahead and compute the OPRHash
				opr.OPRHash = LX.Hash(entry.Content) // Save the OPRHash

				// Okay, mostly good.  Add to our candidate list
				oprblk.OPRs = append(oprblk.OPRs, opr)

			}
			// If we have 10 canidates, then lets add them up.
			if len(oprblk.OPRs) >= 10 {
				oprblocks = append(oprblocks, oprblk)
			}
		}
		// At this point, the oprblk has all the valid OPRs. Make sure we have enough.
		// sorted list of winners.

		neb, err := factom.GetEBlock(eb.Header.PrevKeyMR)
		if err != nil {
			break
		}
		eb = neb
	}

	// Take the reverse ordered opr blocks, from last to first.  Validate all the winners are
	// the right winners.  Replace the generally correct OPR list in the opr block with the
	// list of winners.  These should be the winners of the next block, which lucky enough is
	// the next block we are going to process.
	// Ignore opr blocks that don't get 10 winners.
	for i := len(oprblocks) - 1; i >= 0; i-- { // Okay, go through these backwards
		prevOPRBlock := GetPreviousOPRs(int32(oprblocks[i].Dbht)) // Get the previous OPRBlock
		var validOPRs []*OraclePriceRecord                        // Collect the valid OPRPriceRecords here
		for _, opr := range oprblocks[i].OPRs {                   // Go through this block
			for j, eh := range opr.WinPreviousOPR { // Make sure the winning records are valid
				if (prevOPRBlock == nil && eh != "") ||
					(prevOPRBlock != nil && eh != prevOPRBlock[0].WinPreviousOPR[j]) {
					continue
				}
				opr.Difficulty = opr.ComputeDifficulty(opr.Entry.ExtIDs[0])
			}
			validOPRs = append(validOPRs, opr) // Add to my valid list if all the winners are right
		}
		if len(validOPRs) < 10 { // Make sure we have at least 10 valid OPRs,
			continue // and leave if we don't.
		}
		winners, _ := GradeBlock(validOPRs)
		oprblocks[i].OPRs = winners
		OPRBlocks = append(OPRBlocks, oprblocks[i])

		common.Logf("NewOPR", "Added a new valid block in the OPR chain at directory block height %s",
			humanize.Comma(oprblocks[i].Dbht))
		results := ""
		// Update the balances for each winner
		for i, win := range winners {
			switch i {
			// The Big Winner
			case 0:
				err := AddToBalance(win.CoinbasePNTAddress, 800)
				if err != nil {
					panic(err)
				}
			// Second Place
			case 1:
				err := AddToBalance(win.CoinbasePNTAddress, 600)
				if err != nil {
					panic(err)
				}
			default:
				err := AddToBalance(win.CoinbasePNTAddress, 450)
				if err != nil {
					panic(err)
				}
			}
			fid := win.FactomDigitalID[0]
			for _, f := range win.FactomDigitalID[1:] {
				fid = fid + "-" + f
			}
			results = results + fmt.Sprintf("%16x grade %20.18f difficulty %16x %35s %-60s=%10s\n",
				win.Entry.Hash()[:8],
				win.Grade,
				win.Difficulty,
				fid,
				win.CoinbasePNTAddress,
				humanize.Comma(GetBalance(win.CoinbasePNTAddress)))
		}
		common.Logf("NewOPR", results)
	}

	return
}

// GetPreviousOPRs()
// So what they are asking for here is the previous winning blocks. In our list, we have graded and ordered
// the OPRs, so just go through the list and return the highest dbht less than the one asked for.
// Returns nil if the dbht is the first dbht in the chain.
func GetPreviousOPRs(dbht int32) []*OraclePriceRecord {
	for i := len(OPRBlocks) - 1; i >= 0; i-- {
		if OPRBlocks[i].Dbht < int64(dbht) {
			return OPRBlocks[i].OPRs
		}
	}
	return nil
}<|MERGE_RESOLUTION|>--- conflicted
+++ resolved
@@ -6,16 +6,10 @@
 	"encoding/hex"
 	"encoding/json"
 	"fmt"
-<<<<<<< HEAD
 	"github.com/dustin/go-humanize"
 	"sort"
-=======
-	"sort"
 	"strings"
->>>>>>> 4ff797ac
 	"sync"
-
-	"github.com/dustin/go-humanize"
 
 	"github.com/FactomProject/factom"
 	"github.com/pegnet/pegnet/common"
@@ -71,7 +65,7 @@
 
 	// Throw away all the entries but the top 50 on pure difficulty alone.
 	// Note that we are sorting in descending order.
-	sort.Slice(list, func(i, j int) bool { return list[i].Difficulty > list[j].Difficulty })
+	sort.SliceStable(list, func(i, j int) bool { return list[i].Difficulty > list[j].Difficulty })
 
 	if len(list) > 50 {
 		list = list[:50]
@@ -90,56 +84,30 @@
 	return tobepaid, list
 }
 
-<<<<<<< HEAD
-func RemoveDuplicateMiningIDs(list []*OraclePriceRecord) (rlist []*OraclePriceRecord) {
-	// Filter duplicate Miner Identities.  If we find any duplicates, we just use
-	// the version with the highest difficulty.  There is no advantage to use some other
-	// miner's identity, because if you do, you have to beat that miner to get any reward.
-	// If you don't use some other miner's identity, you only have to place in the top 10
-	// to be rewarded.
-	IDs := make(map[string]*OraclePriceRecord)
-	for _, v := range list {
-		id := factom.ChainIDFromStrings(v.FactomDigitalID)
-		last := IDs[id]
-		if last != nil {
-			if v.Difficulty < last.Difficulty {
-				continue
-=======
 // RemoveDuplicateMiningIDs runs a two-pass filter on the list to remove any duplicate entries.
 // The entry with higher difficulty is kept.
 // Two passes are used to avoid slice deletion logic
-func RemoveDuplicateMiningIDs(list []*OraclePriceRecord) []*OraclePriceRecord {
+func RemoveDuplicateMiningIDs(list []*OraclePriceRecord) (nlist []*OraclePriceRecord) {
 	// miner id => slice index of highest difficulty entry
 	highest := make(map[string]int)
 
 	for i, v := range list {
-		id := fmt.Sprintf("%d+%s", len(v.FactomDigitalID), strings.Join(v.FactomDigitalID, "-"))
-
-		if dupe, ok := highest[id]; ok {
-			if v.Difficulty > list[dupe].Difficulty { // equal difficulties = first come first serve
-				highest[id] = i
->>>>>>> 4ff797ac
-			}
-		} else {
-			highest[id] = i
-		}
-	}
-
-	nlist := make([]*OraclePriceRecord, 0)
-	for i, v := range list {
-		id := fmt.Sprintf("%d+%s", len(v.FactomDigitalID), strings.Join(v.FactomDigitalID, "-"))
-		if valid, ok := highest[id]; ok && i == valid {
-			nlist = append(nlist, v)
-		}
-<<<<<<< HEAD
-		IDs[id] = v
-=======
->>>>>>> 4ff797ac
-	}
-	for _, v := range IDs {
-		rlist = append(rlist, v)
-	}
-	return rlist
+		id :=  strings.Join(v.FactomDigitalID, "-")
+
+		if dupe, ok := highest[id]; ok { // look for duplicates
+			if v.Difficulty <= list[dupe].Difficulty { // less then, we ignore
+				continue
+			}
+		}
+		// Either the first record found for the identity,or a more difficult record... keep it
+		highest[id] = i
+
+	}
+	// Take all the best records, stick them in the list and return.
+	for _, idx := range highest {
+		nlist = append(nlist, list[idx])
+	}
+	return nlist
 }
 
 type OPRBlock struct {
