// Copyright (c) of parts are held by the various contributors (see the CLA)
// Licensed under the MIT License. See LICENSE file in the project root for full license information.

package opr

import (
	"encoding/binary"
	"encoding/hex"
	"encoding/json"
	"sort"
	"sync"

	"github.com/FactomProject/factom"
	"github.com/dustin/go-humanize"
	"github.com/pegnet/pegnet/common"
	log "github.com/sirupsen/logrus"
	"github.com/zpatrick/go-config"
)

// Avg computes the average answer for the price of each token reported
func Avg(list []*OraclePriceRecord) (avg []float64) {
	avg = make([]float64, len(common.AllAssets))

	// Sum up all the prices
	for _, opr := range list {
		tokens := opr.GetTokens()
		for i, token := range tokens {
			if token.value >= 0 { // Make sure no OPR has negative values for
				avg[i] += token.value // assets.  Simply treat all values as positive.
			} else {
				avg[i] -= token.value
			}
		}
	}
	// Then divide the prices by the number of OraclePriceRecord records.  Two steps is actually faster
	// than doing everything in one loop (one divide for every asset rather than one divide
	// for every asset * number of OraclePriceRecords)  There is also a little bit of a precision advantage
	// with the two loops (fewer divisions usually does help with precision) but that isn't likely to be
	// interesting here.
	numList := float64(len(list))
	for i := range avg {
		avg[i] = avg[i] / numList
	}
	return
}

// CalculateGrade takes the averages and grades the individual OPRs
func CalculateGrade(avg []float64, opr *OraclePriceRecord) float64 {
	tokens := opr.GetTokens()
	opr.Grade = 0
	for i, v := range tokens {
		if avg[i] > 0 {
			d := (v.value - avg[i]) / avg[i] // compute the difference from the average
			opr.Grade = opr.Grade + d*d*d*d  // the grade is the sum of the squares of the differences
		}
	}
	return opr.Grade
}

// GradeBlock takes all OPRs in a block, sorts them according to Difficulty, and grades the top 50.
// The top ten graded entries are considered the winners. Returns the top 50 sorted by grade, then the original list
// sorted by difficulty.
func GradeBlock(list []*OraclePriceRecord) (graded []*OraclePriceRecord, sorted []*OraclePriceRecord) {

	list = RemoveDuplicateMiningIDs(list)

	if len(list) < 10 {
		return nil, nil
	}

	// Make sure we have the difficulty calculated for all items in the list.
	for _, v := range list {
		v.Difficulty = v.ComputeDifficulty(v.Nonce)
		f := binary.BigEndian.Uint64(v.SelfReportedDifficulty)
		if f != v.Difficulty {
			//This is a falsely reported difficulty. There is nothing we can
			//really do. Maybe we should log.warn how many per block are 'malicious'?
			log.Errorf("Diff mistmatch. Exp %d, found %d", v.Difficulty, f)
		}
	}

	// Throw away all the entries but the top 50 on pure difficulty alone.
	// Note that we are sorting in descending order.
	sort.SliceStable(list, func(i, j int) bool { return list[i].Difficulty > list[j].Difficulty })

	var topDifficulty []*OraclePriceRecord
	if len(list) > 50 {
		topDifficulty = list[:50]
	} else {
		topDifficulty = list
	}
	for i := len(topDifficulty); i >= 10; i-- {
		avg := Avg(topDifficulty[:i])
		for j := 0; j < i; j++ {
			CalculateGrade(avg, topDifficulty[j])
		}
		// Because this process can scramble the sorted fields, we have to resort with each pass.
		sort.SliceStable(topDifficulty[:i], func(i, j int) bool { return topDifficulty[i].Difficulty > list[j].Difficulty })
		sort.SliceStable(topDifficulty[:i], func(i, j int) bool { return topDifficulty[i].Grade < list[j].Grade })
	}
	return topDifficulty, list // Return the top50 sorted by grade and then all sorted by difficulty
}

// RemoveDuplicateMiningIDs runs a two-pass filter on the list to remove any duplicate entries.
// The entry with higher difficulty is kept.
// Two passes are used to avoid slice deletion logic
func RemoveDuplicateMiningIDs(list []*OraclePriceRecord) (nlist []*OraclePriceRecord) {
	// miner id => slice index of highest difficulty entry
	highest := make(map[string]int)

	for i, v := range list {
		// Nonce + OPRHash == unique record
		id := string(append(v.Nonce, v.OPRHash...))
		if dupe, ok := highest[id]; ok { // look for duplicates
			if v.Difficulty <= list[dupe].Difficulty { // less then, we ignore
				continue
			}
		}
		// Either the first record found for the identity,or a more difficult record... keep it
		highest[id] = i
	}
	// Take all the best records, stick them in the list and return.
	for _, idx := range highest {
		nlist = append(nlist, list[idx])
	}
	return nlist
}

// block data at a specific height
type OprBlock struct {
	OPRs       []*OraclePriceRecord
	GradedOPRs []*OraclePriceRecord
	Dbht       int64
}

// OPRBlocks holds all the known OPRs
var OPRBlocks []*OprBlock

var ebMutex sync.Mutex

// GetEntryBlocks creates the OPR Records at a given dbht
func GetEntryBlocks(config *config.Config) {
	ebMutex.Lock()
	defer func() {
		ebMutex.Unlock()
		UpdateBurns(config)
	}()

	network, err := config.String("Miner.Network")
	check(err)
	p, err := config.String("Miner.Protocol")
	check(err)
	n, err := config.String("Miner.Network")
	check(err)
	opr := [][]byte{[]byte(p), []byte(n), []byte(common.OPRChainTag)}
	heb, _, err := factom.GetChainHead(hex.EncodeToString(common.ComputeChainIDFromFields(opr)))
	check(err)
	eb, err := factom.GetEBlock(heb)
	check(err)

	// A temp list of candidate oprblocks to evaluate to see if they fit nicely together
	// Because we go from the head of the chain backwards to collect them, they have to be
	// collected before I can then validate them forward from the highest valid OPR block
	// I have found.
	var oprblocks []*OprBlock
	// For each entryblock in the Oracle Price Records chain
	// Get all the valid OPRs and put them in  a new OPRBlock structure
	for eb != nil && (len(OPRBlocks) == 0 ||
		eb.Header.DBHeight > OPRBlocks[len(OPRBlocks)-1].Dbht) {

		// Go through the Entry Block and collect all the valid OPR records
		if len(eb.EntryList) > 10 {
			oprblk := new(OprBlock)
			oprblk.Dbht = eb.Header.DBHeight
			for _, ebentry := range eb.EntryList {
				entry, err := factom.GetEntry(ebentry.EntryHash)
				check(err)

				// Do some quick collecting of data and checks of the entry.
				// Can only have two ExtIDs which must be:
				//	[0] the nonce for the entry
				//	[1] Self reported difficulty
				if len(entry.ExtIDs) != 2 {
					continue // keep looking if the entry has more than one extid
				}

				// Okay, it looks sort of okay.  Lets unmarshal the JSON
				opr := NewOraclePriceRecord()
				if err := json.Unmarshal(entry.Content, opr); err != nil {
					continue // Doesn't unmarshal, then it isn't valid for sure.  Continue on.
				}
				if opr.CoinbasePNTAddress, err = common.ConvertFCTtoPegNetAsset(network, "PNT", opr.CoinbaseAddress); err != nil {
					continue
				}
				// Run some basic checks on the values.  If they don't check out, then ignore the entry
				if !opr.Validate(config) {
					continue
				}
				// Keep this entry
				opr.EntryHash = entry.Hash()
				opr.Nonce = entry.ExtIDs[0]
				opr.SelfReportedDifficulty = entry.ExtIDs[1]

				// Looking good.  Go ahead and compute the OPRHash
				opr.OPRHash = LX.Hash(entry.Content) // Save the OPRHash

				// Okay, mostly good.  Add to our candidate list
				oprblk.OPRs = append(oprblk.OPRs, opr)

			}
			// If we have 10 canidates, then lets add them up.
			if len(oprblk.OPRs) >= 10 {
				oprblocks = append(oprblocks, oprblk)
			}
		}
		// At this point, the oprblk has all the valid OPRs. Make sure we have enough.
		// sorted list of winners.

		neb, err := factom.GetEBlock(eb.Header.PrevKeyMR)
		if err != nil {
			break
		}
		eb = neb
	}

	// Take the reverse ordered opr blocks, from last to first.  Validate all the winners are
	// the right winners.  Replace the generally correct OPR list in the opr block with the
	// list of winners.  These should be the winners of the next block, which lucky enough is
	// the next block we are going to process.
	// Ignore opr blocks that don't get 10 winners.
	for i := len(oprblocks) - 1; i >= 0; i-- { // Okay, go through these backwards
		prevOPRBlock := GetPreviousOPRs(int32(oprblocks[i].Dbht)) // Get the previous OPRBlock
		var validOPRs []*OraclePriceRecord                        // Collect the valid OPRPriceRecords here
		for _, opr := range oprblocks[i].OPRs {                   // Go through this block
			for j, eh := range opr.WinPreviousOPR { // Make sure the winning records are valid
				if (prevOPRBlock == nil && eh != "") ||
					(prevOPRBlock != nil && eh != prevOPRBlock[0].WinPreviousOPR[j]) {
					continue
				}
<<<<<<< HEAD
				opr.Difficulty = opr.ComputeDifficulty(opr.Entry.ExtIDs[0])
				f := binary.BigEndian.Uint64(opr.Entry.ExtIDs[1])
				if f != opr.Difficulty {
					//This is a falsely reported difficulty. There is nothing we can
					//really do. Maybe we should log.warn how many per block are 'malicious'?
					log.Errorf("Diff mistmatch. Exp %d, found %d", opr.Difficulty, f)
				}
=======
				opr.Difficulty = opr.ComputeDifficulty(opr.Nonce)
>>>>>>> 2c025216
			}
			validOPRs = append(validOPRs, opr) // Add to my valid list if all the winners are right
		}
		if len(validOPRs) < 10 { // Make sure we have at least 10 valid OPRs,
			continue // and leave if we don't.
		}
		gradedOPRs, sortedOPRs := GradeBlock(validOPRs)
		oprblocks[i].GradedOPRs = gradedOPRs
		oprblocks[i].OPRs = sortedOPRs
		OPRBlocks = append(OPRBlocks, oprblocks[i])

		// Update the balances for each winner
		for place, winner := range gradedOPRs[:10] {
			reward := GetRewardFromPlace(place)
			if reward > 0 {
				err := AddToBalance(winner.CoinbasePNTAddress, 800)
				if err != nil {
					log.WithError(err).Fatal("Failed to update balance")
				}
			}
			if i == 0 {
				logger := log.WithFields(log.Fields{
					"place":      place,
					"id":         winner.FactomDigitalID,
					"entry_hash": hex.EncodeToString(winner.EntryHash[:8]),
					"grade":      common.FormatGrade(winner.Grade, 4),
					"difficulty": common.FormatDiff(winner.Difficulty, 10),
					"address":    winner.CoinbasePNTAddress,
					"balance":    humanize.Comma(GetBalance(winner.CoinbasePNTAddress)),
				})
				if place == 0 {
					logger.Info("New OPR Winner")
				} else {
					logger.Debug("New OPR Winner")
				}
			}
		}
	}
}

// GetPreviousOPRs returns the OPRs in highest-known block less than dbht.
// Returns nil if the dbht is the first dbht in the chain.
func GetPreviousOPRs(dbht int32) []*OraclePriceRecord {
	for i := len(OPRBlocks) - 1; i >= 0; i-- {
		if OPRBlocks[i].Dbht < int64(dbht) {
			return OPRBlocks[i].OPRs
		}
	}
	return nil
}

func GetRewardFromPlace(place int) int {
	if place >= 10 {
		return 0 // There's no participation trophy. Return zero.
	}
	switch place {
	case 0:
		return 800 // The Big Winner
	case 1:
		return 600 // Second Place
	default:
		return 450 // Consolation Prize
	}
}<|MERGE_RESOLUTION|>--- conflicted
+++ resolved
@@ -141,10 +141,7 @@
 // GetEntryBlocks creates the OPR Records at a given dbht
 func GetEntryBlocks(config *config.Config) {
 	ebMutex.Lock()
-	defer func() {
-		ebMutex.Unlock()
-		UpdateBurns(config)
-	}()
+	defer ebMutex.Unlock()
 
 	network, err := config.String("Miner.Network")
 	check(err)
@@ -237,17 +234,7 @@
 					(prevOPRBlock != nil && eh != prevOPRBlock[0].WinPreviousOPR[j]) {
 					continue
 				}
-<<<<<<< HEAD
-				opr.Difficulty = opr.ComputeDifficulty(opr.Entry.ExtIDs[0])
-				f := binary.BigEndian.Uint64(opr.Entry.ExtIDs[1])
-				if f != opr.Difficulty {
-					//This is a falsely reported difficulty. There is nothing we can
-					//really do. Maybe we should log.warn how many per block are 'malicious'?
-					log.Errorf("Diff mistmatch. Exp %d, found %d", opr.Difficulty, f)
-				}
-=======
 				opr.Difficulty = opr.ComputeDifficulty(opr.Nonce)
->>>>>>> 2c025216
 			}
 			validOPRs = append(validOPRs, opr) // Add to my valid list if all the winners are right
 		}
