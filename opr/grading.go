// Copyright (c) of parts are held by the various contributors (see the CLA)
// Licensed under the MIT License. See LICENSE file in the project root for full license information.
package opr

import (
	"encoding/hex"
	"encoding/json"
	"fmt"
	"github.com/dustin/go-humanize"
	"sort"
	"sync"

	"github.com/FactomProject/factom"
	"github.com/pegnet/pegnet/common"
	"github.com/zpatrick/go-config"
)

// Compute the average answer for the price of each token reported
func Avg(list []*OraclePriceRecord) (avg [20]float64) {

	// Sum up all the prices
	for _, opr := range list {
		tokens := opr.GetTokens()
		for i, token := range tokens {
			avg[i] += token.value
		}
	}
	// Then divide the prices by the number of OraclePriceRecord records.  Two steps is actually faster
	// than doing everything in one loop (one divide for every asset rather than one divide
	// for every asset * number of OraclePriceRecords)  There is also a little bit of a precision advantage
	// with the two loops (fewer divisions usually does help with precision) but that isn't likely to be
	// interesting here.
	numList := float64(len(list))
	for i := range avg {
		avg[i] = avg[i] / numList
	}
	return
}

// Given the average answers across a set of tokens, grade the opr
func CalculateGrade(avg [20]float64, opr *OraclePriceRecord) float64 {
	tokens := opr.GetTokens()
	opr.Grade = 0
	for i, v := range tokens {
		d := v.value - avg[i]           // compute the difference from the average
		opr.Grade = opr.Grade + d*d*d*d // the grade is the sum of the squares of the differences
	}
	return opr.Grade
}

// Given a list of OraclePriceRecord, figure out which 10 should be paid, and in what order
func GradeBlock(list []*OraclePriceRecord) (tobepaid []*OraclePriceRecord, sortedlist []*OraclePriceRecord) {

	list = RemoveDuplicateMiningIDs(list)

	if len(list) < 10 {
		return nil, nil
	}

	// Make sure we have the difficulty calculated for all items in the list.
	for _, v := range list {
		v.Difficulty = v.ComputeDifficulty(v.Entry.ExtIDs[0])
	}

	// Throw away all the entries but the top 50 on pure difficulty alone.
	// Note that we are sorting in descending order.
	sort.Slice(list, func(i, j int) bool { return list[i].Difficulty > list[j].Difficulty })

	if len(list) > 50 {
		list = list[:50]
	}
	for i := len(list); i >= 10; i-- {
		avg := Avg(list[:i])
		for j := 0; j < i; j++ {
			CalculateGrade(avg, list[j])
		}
		// Because this process can scramble the sorted fields, we have to resort with each pass.
		sort.Slice(list[:i], func(i, j int) bool { return list[i].Difficulty > list[j].Difficulty })
		sort.SliceStable(list[:i], func(i, j int) bool { return list[i].Grade < list[j].Grade })
	}
	tobepaid = append(tobepaid, list[:10]...)

	return tobepaid, list
}

func RemoveDuplicateMiningIDs(list []*OraclePriceRecord) []*OraclePriceRecord {
	// Filter duplicate Miner Identities.  If we find any duplicates, we just use
	// the version with the highest difficulty.  There is no advantage to use some other
	// miner's identity, because if you do, you have to beat that miner to get any reward.
	// If you don't use some other miner's identity, you only have to place in the top 10
	// to be rewarded.
	IDs := make(map[string]*OraclePriceRecord)
	var nlist []*OraclePriceRecord
	for _, v := range list {
		id := factom.ChainIDFromStrings(v.FactomDigitalID)
		last := IDs[id]
		if last != nil {
			if v.Difficulty < last.Difficulty {
				continue
			}
		}
		IDs[id] = v
		nlist = append(nlist, v)
	}
	return nlist
}

type OPRBlock struct {
	OPRs []*OraclePriceRecord
	Dbht int64
}

var OPRBlocks []*OPRBlock
var EBMutex sync.Mutex

// Get the OPR Records at a given dbht
func GetEntryBlocks(config *config.Config) {
	EBMutex.Lock()
	defer EBMutex.Unlock()

	p, err := config.String("Miner.Protocol")
	check(err)
	n, err := config.String("Miner.Network")
	check(err)
	opr := [][]byte{[]byte(p), []byte(n), []byte("Oracle Price Records")}
	heb, _, err := factom.GetChainHead(hex.EncodeToString(common.ComputeChainIDFromFields(opr)))
	check(err)
	eb, err := factom.GetEBlock(heb)
	check(err)

	// A temp list of candidate oprblocks to evaluate to see if they fit nicely together
	// Because we go from the head of the chain backwards to collect them, they have to be
	// collected before I can then validate them forward from the highest valid OPR block
	// I have found.
	var oprblocks []*OPRBlock
	// For each entryblock in the Oracle Price Records chain
	// Get all the valid OPRs and put them in  a new OPRBlock structure
	for eb != nil && (len(OPRBlocks) == 0 ||
		eb.Header.DBHeight > OPRBlocks[len(OPRBlocks)-1].Dbht) {

		// Go through the Entry Block and collect all the valid OPR records
		if len(eb.EntryList) > 10 {
			oprblk := new(OPRBlock)
			oprblk.Dbht = eb.Header.DBHeight
			for _, ebentry := range eb.EntryList {
				entry, err := factom.GetEntry(ebentry.EntryHash)
				check(err)

				// Do some quick collecting of data and checks of the entry.
				// Can only have one ExtID which must be the nonce for the entry
				if len(entry.ExtIDs) != 1 {
					continue // keep looking if the entry has more than one extid
				}

				// Okay, it looks sort of okay.  Lets unmarshal the JSON
				opr := new(OraclePriceRecord)
				if err := json.Unmarshal(entry.Content, opr); err != nil {
					continue // Doesn't unmarshal, then it isn't valid for sure.  Continue on.
				}

				// Run some basic checks on the values.  If they don't check out, then ignore the entry
				if !opr.Validate(config) {
					continue
				}
				// Keep this entry
				opr.Entry = entry

				// Looking good.  Go ahead and compute the OPRHash
				opr.OPRHash = LX.Hash(entry.Content) // Save the OPRHash

				// Okay, mostly good.  Add to our candidate list
				oprblk.OPRs = append(oprblk.OPRs, opr)

			}
			// If we have 10 canidates, then lets add them up.
			if len(oprblk.OPRs) >= 10 {
				oprblocks = append(oprblocks, oprblk)
			}
		}
		// At this point, the oprblk has all the valid OPRs. Make sure we have enough.
		// sorted list of winners.

		neb, err := factom.GetEBlock(eb.Header.PrevKeyMR)
		if err != nil {
			break
		}
		eb = neb
	}

	// Take the reverse ordered opr blocks, from last to first.  Validate all the winners are
	// the right winners.  Replace the generally correct OPR list in the opr block with the
	// list of winners.  These should be the winners of the next block, which lucky enough is
	// the next block we are going to process.
	// Ignore opr blocks that don't get 10 winners.
	for i := len(oprblocks) - 1; i >= 0; i-- { // Okay, go through these backwards
		prevOPRBlock := GetPreviousOPRs(int32(oprblocks[i].Dbht)) // Get the previous OPRBlock
		var validOPRs []*OraclePriceRecord                        // Collect the valid OPRPriceRecords here
		for _, opr := range oprblocks[i].OPRs {                   // Go through this block
			for j, eh := range opr.WinPreviousOPR { // Make sure the winning records are valid
				if (prevOPRBlock == nil && eh != "") ||
					(prevOPRBlock != nil && eh != prevOPRBlock[0].WinPreviousOPR[j]) {
					continue
				}
				opr.Difficulty = opr.ComputeDifficulty(opr.Entry.ExtIDs[0])
			}
			validOPRs = append(validOPRs, opr) // Add to my valid list if all the winners are right
		}
		if len(validOPRs) < 10 { // Make sure we have at least 10 valid OPRs,
			continue // and leave if we don't.
		}
		winners, _ := GradeBlock(validOPRs)
		oprblocks[i].OPRs = winners
		OPRBlocks = append(OPRBlocks, oprblocks[i])

		common.Logf("NewOPR", "Added a new valid block in the OPR chain at directory block height %s",
			humanize.Comma(oprblocks[i].Dbht))
		results := ""
		// Update the balances for each winner
		for i, win := range winners {
			switch i {
			// The Big Winner
			case 0:
				err := AddToBalance(win.CoinbasePNTAddress, 800)
				if err != nil {
					panic(err)
				}
			// Second Place
			case 1:
				err := AddToBalance(win.CoinbasePNTAddress, 600)
				if err != nil {
					panic(err)
				}
			default:
				err := AddToBalance(win.CoinbasePNTAddress, 450)
				if err != nil {
					panic(err)
				}
			}
			fid := win.FactomDigitalID[0]
<<<<<<< HEAD
			for _,f := range win.FactomDigitalID[1:]{
				fid = fid + "-" + f
=======
			for _, f := range win.FactomDigitalID[1:] {
				fid = fid + " --- " + f
>>>>>>> 4b9d0d5f
			}
			results = results + fmt.Sprintf("%16x grade %20.18f difficulty %16x %35s %-60s=%10s\n",
				win.Entry.Hash()[:8],
				win.Grade,
				win.Difficulty,
				fid,
				win.CoinbasePNTAddress,
				humanize.Comma(GetBalance(win.CoinbasePNTAddress)))
		}
		common.Logf("NewOPR", results)
	}

	return
}

// GetPreviousOPRs()
// So what they are asking for here is the previous winning blocks. In our list, we have graded and ordered
// the OPRs, so just go through the list and return the highest dbht less than the one asked for.
// Returns nil if the dbht is the first dbht in the chain.
func GetPreviousOPRs(dbht int32) []*OraclePriceRecord {
	for i := len(OPRBlocks) - 1; i >= 0; i-- {
		if OPRBlocks[i].Dbht < int64(dbht) {
			return OPRBlocks[i].OPRs
		}
	}
	return nil
}<|MERGE_RESOLUTION|>--- conflicted
+++ resolved
@@ -75,7 +75,7 @@
 			CalculateGrade(avg, list[j])
 		}
 		// Because this process can scramble the sorted fields, we have to resort with each pass.
-		sort.Slice(list[:i], func(i, j int) bool { return list[i].Difficulty > list[j].Difficulty })
+		sort.SliceStable(list[:i], func(i, j int) bool { return list[i].Difficulty > list[j].Difficulty })
 		sort.SliceStable(list[:i], func(i, j int) bool { return list[i].Grade < list[j].Grade })
 	}
 	tobepaid = append(tobepaid, list[:10]...)
@@ -83,14 +83,13 @@
 	return tobepaid, list
 }
 
-func RemoveDuplicateMiningIDs(list []*OraclePriceRecord) []*OraclePriceRecord {
+func RemoveDuplicateMiningIDs(list []*OraclePriceRecord) (rlist []*OraclePriceRecord) {
 	// Filter duplicate Miner Identities.  If we find any duplicates, we just use
 	// the version with the highest difficulty.  There is no advantage to use some other
 	// miner's identity, because if you do, you have to beat that miner to get any reward.
 	// If you don't use some other miner's identity, you only have to place in the top 10
 	// to be rewarded.
 	IDs := make(map[string]*OraclePriceRecord)
-	var nlist []*OraclePriceRecord
 	for _, v := range list {
 		id := factom.ChainIDFromStrings(v.FactomDigitalID)
 		last := IDs[id]
@@ -100,9 +99,11 @@
 			}
 		}
 		IDs[id] = v
-		nlist = append(nlist, v)
-	}
-	return nlist
+	}
+	for _, v := range IDs {
+		rlist = append(rlist, v)
+	}
+	return rlist
 }
 
 type OPRBlock struct {
@@ -237,13 +238,8 @@
 				}
 			}
 			fid := win.FactomDigitalID[0]
-<<<<<<< HEAD
-			for _,f := range win.FactomDigitalID[1:]{
+			for _, f := range win.FactomDigitalID[1:] {
 				fid = fid + "-" + f
-=======
-			for _, f := range win.FactomDigitalID[1:] {
-				fid = fid + " --- " + f
->>>>>>> 4b9d0d5f
 			}
 			results = results + fmt.Sprintf("%16x grade %20.18f difficulty %16x %35s %-60s=%10s\n",
 				win.Entry.Hash()[:8],
