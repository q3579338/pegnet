// Copyright (c) of parts are held by the various contributors (see the CLA)
// Licensed under the MIT License. See LICENSE file in the project root for full license information.

package opr

import (
	"errors"
	"strings"

	"github.com/FactomProject/factom"
	"github.com/cenkalti/backoff"
	"github.com/pegnet/pegnet/common"
	log "github.com/sirupsen/logrus"
	"github.com/zpatrick/go-config"
)

// OneMiner starts a single mining goroutine that listens to the monitor.
// Starts on minute 1 and writes data at minute 9
// Terminates after writing data.
func OneMiner(verbose bool, config *config.Config, monitor *common.Monitor, grader *Grader, miner int) {
	alert := monitor.NewListener()
	gAlert := grader.GetAlert()

	numMiners, _ := config.Int("Miner.NumberOfMiners")
	mining := false
	var opr *OraclePriceRecord
	var err error
	for {
		fds := <-alert
		log.WithFields(log.Fields{
			"miner":  miner,
			"height": fds.Dbht,
			"minute": fds.Minute,
		}).Debug("Miner received alert")
		switch fds.Minute {
		case 1:
			if !mining {
				mining = true
				opr, err = NewOpr(miner, fds.Dbht, config, gAlert)
				if err != nil {
					log.WithError(err).Fatal("Error creating an OPR.  Likely a config file issue")
				}
<<<<<<< HEAD
=======
				if verbose {
					log.WithFields(log.Fields{
						"did":         strings.Join(opr.FactomDigitalID[:len(opr.FactomDigitalID)-1], "-"),
						"miner_count": numMiners,
					}).Info("New OPR miners")

				}
>>>>>>> c9065e6c
				go opr.Mine(verbose)
			}
		case 9:
			if mining {
				opr.StopMining <- 0
				mining = false
				writeMiningRecord(opr)
				if verbose {
					did := strings.Join(opr.FactomDigitalID[:len(opr.FactomDigitalID)-1], "-")
					log.WithFields(log.Fields{
						"hashrate": common.Stats.GetHashRate(),
						"difficulty": common.FormatDiff(common.Stats.Difficulty, 10),
						"id": did,
						"miner_count": numMiners,
						"height": fds.Dbht,
						}).Info("OPR Block Mined")
					common.Stats.Clear()
				}
			}
		}
	}
}

func writeMiningRecord(opr *OraclePriceRecord) {
	operation := func() error {
		var err1, err2 error
		_, err1 = factom.CommitEntry(opr.Entry, opr.EC)
		_, err2 = factom.RevealEntry(opr.Entry)
		if err1 == nil && err2 == nil {
			return nil
		}
		return errors.New("Unable to commit entry to factom")
	}

	err := backoff.Retry(operation, common.PegExponentialBackOff())
	if err != nil {
		// TODO: Handle error in retry
		log.WithError(err).Error("Failed to write mining record")
		return
	}
}<|MERGE_RESOLUTION|>--- conflicted
+++ resolved
@@ -40,16 +40,6 @@
 				if err != nil {
 					log.WithError(err).Fatal("Error creating an OPR.  Likely a config file issue")
 				}
-<<<<<<< HEAD
-=======
-				if verbose {
-					log.WithFields(log.Fields{
-						"did":         strings.Join(opr.FactomDigitalID[:len(opr.FactomDigitalID)-1], "-"),
-						"miner_count": numMiners,
-					}).Info("New OPR miners")
-
-				}
->>>>>>> c9065e6c
 				go opr.Mine(verbose)
 			}
 		case 9:
