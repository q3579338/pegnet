--- conflicted
+++ resolved
@@ -18,7 +18,7 @@
 	"github.com/FactomProject/btcutil/base58"
 	"github.com/FactomProject/factom"
 	"github.com/dustin/go-humanize"
-	lxr "github.com/pegnet/LXRHash"
+	"github.com/pegnet/LXRHash"
 	"github.com/pegnet/pegnet/common"
 	"github.com/pegnet/pegnet/polling"
 	log "github.com/sirupsen/logrus"
@@ -28,15 +28,6 @@
 // OraclePriceRecord is the data used and created by miners
 type OraclePriceRecord struct {
 	// These fields are not part of the OPR, but track values associated with the OPR.
-<<<<<<< HEAD
-	Difficulty uint64  `json:"-"` // The difficulty of the given nonce
-	Grade      float64 `json:"-"` // The grade when OPR records are compared
-	OPRHash    []byte  `json:"-"` // The hash of the OPR record (used by PegNet Mining)
-	// TODO: Why are these not exported?
-	EntryHash              []byte `json:"-"` // Entry to record this record
-	Nonce                  []byte `json:"-"` // Nonce used with OPR
-	SelfReportedDifficulty []byte `json:"-"` // Miners self report their difficulty
-=======
 	Protocol           string         `json:"-"` // The Protocol we are running on (PegNet)
 	Network            string         `json:"-"` // The network we are running on (TestNet vs MainNet)
 	Config             *config.Config `json:"-"` //  The config of the miner using the record
@@ -46,7 +37,10 @@
 	Entry              *factom.Entry  `json:"-"` // Entry to record this record
 	OPRChainID         string         `json:"-"` // [base58]  Chain ID of the chain used by the Oracle Miners
 	CoinbasePNTAddress string         `json:"-"` // [base58]  PNT Address to pay PNT
->>>>>>> 3c565d3e
+	// TODO: Why are these not exported?
+	EntryHash              []byte `json:"-"` // Entry to record this record
+	Nonce                  []byte `json:"-"` // Nonce used with OPR
+	SelfReportedDifficulty []byte `json:"-"` // Miners self report their difficulty
 
 	// These values define the context of the OPR, and they go into the PegNet OPR record, and are mined.
 	CoinbaseAddress string     `json:"coinbase"` // [base58]  PNT Address to pay PNT
@@ -204,12 +198,8 @@
 
 // String returns a human readable string for the Oracle Record
 func (opr *OraclePriceRecord) String() (str string) {
-<<<<<<< HEAD
 	str = fmt.Sprintf("Nonce %x\n", opr.Nonce)
 	str = str + fmt.Sprintf("%32s %v\n", "OPRChainID", opr.OPRChainID)
-=======
-	str = fmt.Sprintf("Nonce %x\n", opr.Entry.ExtIDs[0])
->>>>>>> 3c565d3e
 	str = str + fmt.Sprintf("%32s %v\n", "Difficulty", opr.Difficulty)
 	str = str + fmt.Sprintf("%32s %v\n", "Directory Block Height", opr.Dbht)
 	str = str + fmt.Sprintf("%32s %v\n", "WinningPreviousOPRs", "")
@@ -268,16 +258,11 @@
 // NewOpr collects all the information unique to this miner and its configuration, and also
 // goes and gets the oracle data.  Also collects the winners from the prior block and
 // puts their entry hashes (base58) into this OPR
-<<<<<<< HEAD
-func NewOpr(ctx context.Context, minerNumber int, dbht int32, config *config.Config, alert chan *OPRs) (*OraclePriceRecord, error) {
-	opr := NewOraclePriceRecord()
-=======
 func NewOpr(ctx context.Context, minerNumber int, dbht int32, c *config.Config, alert chan *OPRs) (opr *OraclePriceRecord, err error) {
 	opr = NewOraclePriceRecord()
->>>>>>> 3c565d3e
 
 	// Get the Identity Chain Specification
-	if did, err := config.String("Miner.IdentityChain"); err != nil {
+	if did, err := c.String("Miner.IdentityChain"); err != nil {
 		return nil, errors.New("config file has no Miner.IdentityChain specified")
 	} else {
 		if minerNumber > 0 {
@@ -287,16 +272,11 @@
 	}
 
 	// Get the protocol chain to be used for pegnetMining records
-<<<<<<< HEAD
-	protocol, err1 := config.String("Miner.Protocol")
-	network, err2 := config.String("Miner.Network")
-=======
 	protocol, err1 := c.String("Miner.Protocol")
 	network, err2 := c.String("Miner.Network")
 	opr.Network = network
 	opr.Protocol = protocol
 
->>>>>>> 3c565d3e
 	if err1 != nil {
 		return nil, errors.New("config file has no Miner.Protocol specified")
 	}
@@ -316,11 +296,7 @@
 		fct := common.DebugFCTaddresses[minerNumber][1]
 		opr.CoinbaseAddress = fct
 	} else {
-<<<<<<< HEAD
-		if str, err := config.String("Miner.CoinbasePNTAddress"); err != nil {
-=======
 		if str, err := c.String("Miner.CoinbaseAddress"); err != nil {
->>>>>>> 3c565d3e
 			return nil, errors.New("config file has no Coinbase PNT Address")
 		} else {
 			opr.CoinbaseAddress = str
@@ -343,73 +319,7 @@
 		opr.WinPreviousOPR[i] = hex.EncodeToString(w.EntryHash[:8])
 	}
 
-	opr.GetOPRecord(config)
-
-	return opr, nil
-}
-
-// NewOpr collects all the information unique to this miner and its configuration, and also
-// goes and gets the oracle data.  Also collects the winners from the prior block and
-// puts their entry hashes (base58) into this OPR
-// TODO: REMOVE DUPLICATE CODE
-func NewOprFromWinners(ctx context.Context, minerNumber int, dbht int32, config *config.Config, winners *OPRs) (*OraclePriceRecord, error) {
-	opr := NewOraclePriceRecord()
-
-	// Get the Identity Chain Specification
-	if did, err := config.String("Miner.IdentityChain"); err != nil {
-		return nil, errors.New("config file has no Miner.IdentityChain specified")
-	} else {
-		if minerNumber > 0 {
-			did = fmt.Sprintf("%sminer%03d", did, minerNumber)
-		}
-		opr.FactomDigitalID = did
-	}
-
-	// Get the protocol chain to be used for pegnetMining records
-	protocol, err1 := config.String("Miner.Protocol")
-	network, err2 := config.String("Miner.Network")
-	if err1 != nil {
-		return nil, errors.New("config file has no Miner.Protocol specified")
-	}
-	if err2 != nil {
-		return nil, errors.New("config file has no Miner.Network specified")
-	}
-	opr.OPRChainID = base58.Encode(common.ComputeChainIDFromStrings([]string{protocol, network, common.OPRChainTag}))
-
-	opr.Dbht = dbht
-
-	// If this is a test network, then give multiple miners their own tPNT address
-	// because that is way more useful debugging than giving all miners the same
-	// PNT address.  Otherwise, give all miners the same PNT address because most
-	// users really doing mining will mostly be happen sending rewards to a single
-	// address.
-	if network == "TestNet" && minerNumber != 0 {
-		fct := common.DebugFCTaddresses[minerNumber][1]
-		sraw, err := common.ConvertUserStrFctEcToAddress(fct)
-		if err != nil {
-			return nil, err
-		}
-		raw, err := hex.DecodeString(sraw)
-		if err != nil {
-			return nil, err
-		}
-		opr.CoinbasePNTAddress, err = common.ConvertRawAddrToPeg("tPNT", raw)
-		if err != nil {
-			return nil, err
-		}
-	} else {
-		if str, err := config.String("Miner.CoinbasePNTAddress"); err != nil {
-			return nil, errors.New("config file has no Coinbase PNT Address")
-		} else {
-			opr.CoinbasePNTAddress = str
-		}
-	}
-
-	for i, w := range winners.ToBePaid {
-		opr.WinPreviousOPR[i] = hex.EncodeToString(w.EntryHash[:8])
-	}
-
-	opr.GetOPRecord(config)
+	opr.GetOPRecord(c)
 
 	return opr, nil
 }
@@ -417,7 +327,8 @@
 // GetOPRecord initializes the OPR with polling data and factom entry
 func (opr *OraclePriceRecord) GetOPRecord(c *config.Config) {
 	//get asset values
-	Peg := polling.PullPEGAssets(c)
+	var Peg polling.PegAssets
+	Peg = polling.PullPEGAssets(c)
 	opr.SetPegValues(Peg)
 
 	var err error
