--- conflicted
+++ resolved
@@ -365,13 +365,9 @@
 	if err != nil {
 		panic(err)
 	}
-<<<<<<< HEAD
-	opr.OPRHash = LX.Hash(data)
-	return nil
-=======
 	sha := sha256.Sum256(data)
 	opr.OPRHash = sha[:]
->>>>>>> 6e35650a
+	return nil
 }
 
 // CreateOPREntry will create the entry from the EXISITING data.
