package pegnetMining

// Copyright (c) of parts are held by the various contributors (see the CLA)
// Licensed under the MIT License. See LICENSE file in the project root for full license information.

import (
<<<<<<< HEAD
=======
	"flag"
	"fmt"
	"os/user"
	"strings"
	"time"

	"github.com/FactomProject/factom"
>>>>>>> b89ff8dd
	"github.com/pegnet/pegnet/common"
	"github.com/pegnet/pegnet/opr"
	log "github.com/sirupsen/logrus"
	"github.com/zpatrick/go-config"
)

const MaxMiners = 50

<<<<<<< HEAD
// Mine runs a set of miners, as a network debugging aid
func Mine(numMiners int, config *config.Config, monitor *common.FactomdMonitor, grader *opr.Grader) {
=======
var (
	// Global Flags
	LogLevel        string // Logrus global log level
	FactomdLocation string
	WalletdLocation string
	ECAddressString string
	Timeout         uint
)

func init() {
	flag.StringVar(&LogLevel, "log", "info", "Change the logging level. Can choose from 'debug', 'info', 'warn', 'error', or 'fatal'")
	flag.StringVar(&FactomdLocation, "s", "localhost:8088", "IPAddr:port# of factomd API to use to access blockchain (default localhost:8088)")
	flag.StringVar(&WalletdLocation, "w", "localhost:8089", "IPAddr:port# of factom-walletd API to use to create transactions (default localhost:8089)")
	flag.StringVar(&ECAddressString, "ec", "", "EC Address to use in place of the one specified in PegNet config file")
	flag.UintVar(&Timeout, "timeout", 90, "The time (in seconds) that the miner tolerates the downtime of the factomd API before shutting down")
}

// Run a set of miners, as a network debugging aid
func main() {
	u, err := user.Current()
	if err != nil {
		log.WithError(err).Fatal("Failed to read current user's name")
	}
	userPath := u.HomeDir
	configFile := fmt.Sprintf("%s/.%s/defaultconfig.ini", userPath, "pegnet")
	iniFile := config.NewINIFile(configFile)
	Config := config.NewConfig([]config.Provider{iniFile})
	_, err = Config.String("Miner.Protocol")
	if err != nil {
		log.WithError(err).Fatal("Failed to open config file or load the default file")
	}
	numMiners, err := Config.Int("Miner.NumberOfMiners")
	if err != nil {
		log.WithError(err).Fatal("Failed to read number of miners")
	}

	// If miners flag is set use that value otherwise default to the config setting
	flag.IntVar(&numMiners, "m", numMiners, "Number of miners to run")
	flag.Parse()

	factom.SetFactomdServer(FactomdLocation)
	factom.SetWalletServer(WalletdLocation)

	switch strings.ToLower(LogLevel) {
	case "trace":
		log.SetLevel(log.TraceLevel)
	case "debug":
		log.SetLevel(log.DebugLevel)
	case "info":
		log.SetLevel(log.InfoLevel)
	case "warn":
		log.SetLevel(log.WarnLevel)
	case "error":
		log.SetLevel(log.ErrorLevel)
	case "fatal":
		log.SetLevel(log.FatalLevel)
	}

	monitor := common.GetMonitor()
	monitor.SetTimeout(time.Duration(Timeout) * time.Second)

	go func() {
		errListener := monitor.NewErrorListener()
		err := <-errListener
		panic("Monitor threw error: " + err.Error())
	}()

	grader := new(opr.Grader)
	go grader.Run(Config, monitor)

	// Start mining
>>>>>>> b89ff8dd
	if numMiners > MaxMiners {
		log.WithFields(log.Fields{
			"attempted": numMiners,
			"limit":     MaxMiners,
		}).Warn("Too many miners specified, defaulting to limit")
		numMiners = MaxMiners
	}
	log.WithFields(log.Fields{
		"miner_count": numMiners,
	}).Info("Starting to mine")

	for i := 1; i < numMiners; i++ {
		go opr.OneMiner(false, config, monitor, grader, i)
	}
	opr.OneMiner(true, config, monitor, grader, numMiners)
}<|MERGE_RESOLUTION|>--- conflicted
+++ resolved
@@ -4,16 +4,6 @@
 // Licensed under the MIT License. See LICENSE file in the project root for full license information.
 
 import (
-<<<<<<< HEAD
-=======
-	"flag"
-	"fmt"
-	"os/user"
-	"strings"
-	"time"
-
-	"github.com/FactomProject/factom"
->>>>>>> b89ff8dd
 	"github.com/pegnet/pegnet/common"
 	"github.com/pegnet/pegnet/opr"
 	log "github.com/sirupsen/logrus"
@@ -22,82 +12,8 @@
 
 const MaxMiners = 50
 
-<<<<<<< HEAD
 // Mine runs a set of miners, as a network debugging aid
-func Mine(numMiners int, config *config.Config, monitor *common.FactomdMonitor, grader *opr.Grader) {
-=======
-var (
-	// Global Flags
-	LogLevel        string // Logrus global log level
-	FactomdLocation string
-	WalletdLocation string
-	ECAddressString string
-	Timeout         uint
-)
-
-func init() {
-	flag.StringVar(&LogLevel, "log", "info", "Change the logging level. Can choose from 'debug', 'info', 'warn', 'error', or 'fatal'")
-	flag.StringVar(&FactomdLocation, "s", "localhost:8088", "IPAddr:port# of factomd API to use to access blockchain (default localhost:8088)")
-	flag.StringVar(&WalletdLocation, "w", "localhost:8089", "IPAddr:port# of factom-walletd API to use to create transactions (default localhost:8089)")
-	flag.StringVar(&ECAddressString, "ec", "", "EC Address to use in place of the one specified in PegNet config file")
-	flag.UintVar(&Timeout, "timeout", 90, "The time (in seconds) that the miner tolerates the downtime of the factomd API before shutting down")
-}
-
-// Run a set of miners, as a network debugging aid
-func main() {
-	u, err := user.Current()
-	if err != nil {
-		log.WithError(err).Fatal("Failed to read current user's name")
-	}
-	userPath := u.HomeDir
-	configFile := fmt.Sprintf("%s/.%s/defaultconfig.ini", userPath, "pegnet")
-	iniFile := config.NewINIFile(configFile)
-	Config := config.NewConfig([]config.Provider{iniFile})
-	_, err = Config.String("Miner.Protocol")
-	if err != nil {
-		log.WithError(err).Fatal("Failed to open config file or load the default file")
-	}
-	numMiners, err := Config.Int("Miner.NumberOfMiners")
-	if err != nil {
-		log.WithError(err).Fatal("Failed to read number of miners")
-	}
-
-	// If miners flag is set use that value otherwise default to the config setting
-	flag.IntVar(&numMiners, "m", numMiners, "Number of miners to run")
-	flag.Parse()
-
-	factom.SetFactomdServer(FactomdLocation)
-	factom.SetWalletServer(WalletdLocation)
-
-	switch strings.ToLower(LogLevel) {
-	case "trace":
-		log.SetLevel(log.TraceLevel)
-	case "debug":
-		log.SetLevel(log.DebugLevel)
-	case "info":
-		log.SetLevel(log.InfoLevel)
-	case "warn":
-		log.SetLevel(log.WarnLevel)
-	case "error":
-		log.SetLevel(log.ErrorLevel)
-	case "fatal":
-		log.SetLevel(log.FatalLevel)
-	}
-
-	monitor := common.GetMonitor()
-	monitor.SetTimeout(time.Duration(Timeout) * time.Second)
-
-	go func() {
-		errListener := monitor.NewErrorListener()
-		err := <-errListener
-		panic("Monitor threw error: " + err.Error())
-	}()
-
-	grader := new(opr.Grader)
-	go grader.Run(Config, monitor)
-
-	// Start mining
->>>>>>> b89ff8dd
+func Mine(numMiners int, config *config.Config, monitor *common.Monitor, grader *opr.Grader) {
 	if numMiners > MaxMiners {
 		log.WithFields(log.Fields{
 			"attempted": numMiners,
