--- conflicted
+++ resolved
@@ -1,9 +1,5 @@
 // Copyright (c) of parts are held by the various contributors (see the CLA)
-<<<<<<< HEAD
-// Licensed under the MIT License. See LICENSE file in the project root for full
-=======
 // Licensed under the MIT License. See LICENSE file in the project root for full license information.
->>>>>>> 0b3fc4d9
 package support_test
 
 import (
@@ -13,77 +9,17 @@
 	"fmt"
 	. "github.com/pegnet/pegnet/support"
 	"testing"
-	"github.com/FactomProject/factoid"
 )
 
-
-func TestConvertFctToPegAssets(t *testing.T) {
-
-	fctAddrs := []string  {
-		"FFFFFFFFFFFFFFFFFFFFFFFFFFFFFFFFFFFFFFFFFFFFFFFFFFFFFFFFFFFFFFFF",
-		"0000000000000000000000000000000000000000000000000000000000000000",
-		"1235134346267276876846779695807808006ababababababababdfdfdfeeeeF",
-		"abcdef1256267584690ab3472accffeeeeeee154134628697025428890000002",
-		"1234651367286539567abababefefefefefefef6228365940abcdefedededede",
-	}
-
-	for _,fa := range fctAddrs {
-		fmt.Println("\n",fa)
-		raw,err := hex.DecodeString(fa)
-		if err != nil {
-			t.Fatal(fa," ",err)
-		}
-		fct := ConvertFctAddressToUser(raw)
-		fmt.Println(fct)
-		raw = factoid.ConvertUserStrToAddress(fct)
-		fmt.Printf("%x\n",raw)
-		pnt,err := ConvertRawAddrToPeg(MAIN_NETWORK,"pPNT",raw)
-		if err != nil {
-			t.Fatal(fa," ",err)
-		}
-		fmt.Println(pnt)
-		pre,raw2,err := ConvertPegAddrToRaw(MAIN_NETWORK,pnt)
-		if pre != "pPNT" || bytes.Compare(raw,raw2)!=0 || err != nil {
-			t.Fatal("Round trip failed with pPNT")
-		}
-		fmt.Printf("%x\n",raw2)
-		tpnt,err := ConvertRawAddrToPeg(TEST_NETWORK,"tPNT",raw)
-		if err != nil {
-			t.Fatal(fa," ",err)
-		}
-		fmt.Println(tpnt)
-		pre,raw2,err = ConvertPegAddrToRaw(TEST_NETWORK,tpnt)
-		if pre != "tPNT" || bytes.Compare(raw,raw2)!=0 || err != nil {
-			t.Fatal("Round trip failed with tPNT")
-		}
-		fmt.Printf("%x\n",raw2)
-
-		assets , err:= ConvertUserFctToUserPegNetAssets(fct)
-		if err != nil {
-			t.Fatal(fa," ",err)
-		}
-		for _,asset := range assets {
-			fmt.Println(asset)
-		}
-	}
-}
-
-
-func TestBurnECAddress(t *testing.T) {
+func TestBurn(t *testing.T) {
 	ecAdd := "EC1moooFCT2TESToooo1oooo1oooo1oooo1oooo1oooo1oooo1oo"
-	raw,err := ConvertUserStrFctEcToAddress(ecAdd)
-	if err != nil {
-		t.Fatal(err)
-	}
+	raw := ConvertFctECUserStrToAddress(ecAdd)
 	raw2, _ := hex.DecodeString(raw)
 	burn := ConvertECAddressToUser(raw2)
 	fmt.Printf("Suggested Address %s\n", ecAdd)
 	fmt.Printf("Raw Address       %s\n", raw)
 	fmt.Printf("Suggested+csum    %s\n", burn)
-	raw,err = ConvertUserStrFctEcToAddress(burn)
-	if err != nil {
-		t.Fatal(err)
-	}
+	raw = ConvertFctECUserStrToAddress(burn)
 	fmt.Printf("Back again        %s\n", raw)
 }
 
@@ -104,7 +40,7 @@
 	var err error
 
 	ConvertToHuman := func(prefix string) error {
-		HumanAdr, err = ConvertRawAddrToPeg(MAIN_NETWORK, prefix, RawAddress[:])
+		HumanAdr, err = ConvertRawAddrToPegT(MAIN_NETWORK, prefix, RawAddress)
 		if err != nil {
 			return err
 		}
@@ -114,7 +50,7 @@
 	}
 
 	ConvertToRaw := func() error {
-		pre, raw, err := ConvertPegAddrToRaw(MAIN_NETWORK, HumanAdr)
+		pre, raw, err := ConvertPegTAddrToRaw(MAIN_NETWORK, HumanAdr)
 		if err != nil {
 			return err
 		}
